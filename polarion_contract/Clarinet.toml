--- conflicted
+++ resolved
@@ -5,13 +5,9 @@
 telemetry = true
 cache_dir = '.\.cache'
 requirements = []
-<<<<<<< HEAD
+
 [contracts.funding_research]
 path = 'contracts/funding_research.clar'
-=======
-[contracts.anonymization]
-path = 'contracts/anonymization.clar'
->>>>>>> 83192c4d
 clarity_version = 2
 epoch = 2.5
 
